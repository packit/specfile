# Copyright Contributors to the Packit project.
# SPDX-License-Identifier: MIT

import copy
import datetime
import logging
import re
import types
from dataclasses import dataclass
from io import FileIO, StringIO
from pathlib import Path
from typing import (
    IO,
    Any,
    Dict,
    Generator,
    List,
    Optional,
    TextIO,
    Tuple,
    Type,
    Union,
    cast,
)

import rpm

from specfile.changelog import Changelog, ChangelogEntry, guess_packager
from specfile.context_management import ContextManager
from specfile.exceptions import (
    SourceNumberException,
    SpecfileException,
    UnterminatedMacroException,
)
from specfile.formatter import formatted
from specfile.macro_definitions import (
    CommentOutStyle,
    MacroDefinition,
    MacroDefinitions,
)
from specfile.macros import Macro, Macros
from specfile.prep import Prep
from specfile.sections import Section, Sections
from specfile.sourcelist import Sourcelist
from specfile.sources import Patches, Sources
from specfile.spec_parser import SpecParser
from specfile.tags import Tag, Tags
from specfile.types import EncodingArgs
from specfile.value_parser import (
    SUBSTITUTION_GROUP_PREFIX,
    ConditionalMacroExpansion,
    EnclosedMacroSubstitution,
    MacroSubstitution,
    ValueParser,
)

logger = logging.getLogger(__name__)


class Specfile:
    """
    Class that represents a spec file.

    Attributes:
        autosave: Whether to automatically save any changes made.
    """

    ENCODING_ARGS: EncodingArgs = {"encoding": "utf8", "errors": "surrogateescape"}

    def __init__(
        self,
        path: Optional[Union[Path, str]] = None,
        content: Optional[str] = None,
        file: Optional[IO] = None,
        sourcedir: Optional[Union[Path, str]] = None,
        autosave: bool = False,
        macros: Optional[List[Tuple[str, Optional[str]]]] = None,
        force_parse: bool = False,
    ) -> None:
        """
        Initializes a specfile object. You can specify either a path to the spec file,
        its content as a string or a file object representing it. `sourcedir` is optional
        if `path` or a named `file` is provided and will be set to the parent directory.

        Args:
            path: Path to the spec file.
            content: String containing the spec file content.
            file: File object representing the spec file.
            sourcedir: Path to sources and patches.
            autosave: Whether to automatically save any changes made.
            macros: List of extra macro definitions.
            force_parse: Whether to attempt to parse the spec file even if one or more
                sources required to be present at parsing time are not available.
                Such sources include sources referenced from shell expansions
                in tag values and sources included using the _%include_ directive.
        """
        # count mutually exclusive arguments
        if sum([file is not None, path is not None, content is not None]) > 1:
            raise ValueError(
                "Only one of `file`, `path` or `content` should be provided"
            )
        if file is not None:
            self._file = file
        elif path is not None:
            self._file = Path(path).open("r+", **self.ENCODING_ARGS)
        elif content is not None:
            self._file = StringIO(content)
        else:
            raise ValueError("Either `file`, `path` or `content` must be provided")
        if sourcedir is None:
            try:
                sourcedir = Path(self._file.name).parent
            except AttributeError:
                raise ValueError(
                    "`sourcedir` is required when providing `content` or file object without a name"
                )
        self.autosave = autosave
        self._lines, self._trailing_newline = self._read_lines(self._file)
        self._parser = SpecParser(Path(sourcedir), macros, force_parse)
        self._parser.parse(str(self))
        self._dump_debug_info("After initial parsing")

    def __eq__(self, other: object) -> bool:
        if not isinstance(other, Specfile):
            return NotImplemented
        return (
            self.autosave == other.autosave
            and self.path == other.path
            and self._lines == other._lines
            and self._parser == other._parser
        )

    @formatted
    def __repr__(self) -> str:
        return (
            f"Specfile({self.path!r}, {self._parser.sourcedir!r}, {self.autosave!r}, "
            f"{self._parser.macros!r}, {self._parser.force_parse!r})"
        )

    def __str__(self) -> str:
        return "\n".join(self._lines) + ("\n" if self._trailing_newline else "")

    def __enter__(self) -> "Specfile":
        return self

    def __exit__(
        self,
        exc_type: Optional[Type[BaseException]],
        exc_value: Optional[BaseException],
        traceback: Optional[types.TracebackType],
    ) -> None:
        self.save()

    def __deepcopy__(self, memodict: Dict[int, Any]):
        """
        Deepcopies the object, handling file-like attributes.
        """
        specfile = self.__class__.__new__(self.__class__)
        memodict[id(self)] = specfile

        for k, v in self.__dict__.items():
            if k == "_file":
                continue
            setattr(specfile, k, copy.deepcopy(v, memodict))

        try:
            path = Path(cast(FileIO, self._file).name)
        except AttributeError:
            # IO doesn't implement getvalue() so tell mypy this is StringIO
            # (could also be BytesIO)
            sio = cast(StringIO, self._file)
            # not a named file, try `getvalue()`
            specfile._file = type(sio)(sio.getvalue())
        else:
            try:
                # encoding and errors are only available on TextIO objects
                file = cast(TextIO, self._file)
                specfile._file = path.open(
                    mode=file.mode, encoding=file.encoding, errors=file.errors
                )
            except AttributeError:
                # files open in binary mode have no `encoding`/`errors`
                specfile._file = path.open(self._file.mode)

        return specfile

    def _dump_debug_info(self, message) -> None:
        logger.debug(
            f"DBG: {message}:\n"
            f"  {self!r} @ 0x{id(self):012x}\n"
            f"  {self._parser!r} @ 0x{id(self._parser):012x}\n"
            f"  {self._parser.spec!r} @ 0x{id(self._parser.spec):012x}"
        )

    @classmethod
    def _read_lines(cls, file: IO) -> Tuple[List[str], bool]:
        file.seek(0)
        raw_content = file.read()
        if isinstance(raw_content, str):
            content = raw_content
        else:
            content = raw_content.decode(**cls.ENCODING_ARGS)
        return content.splitlines(), content.endswith("\n")

    def _reopen_named_file(self) -> None:
        if not self.path:
            return
        self._file.close()
        self._file = self.path.open("r+", **self.ENCODING_ARGS)

    @property
    def path(self) -> Optional[Path]:
        """Path to the spec file."""
        try:
            return Path(cast(FileIO, self._file).name)
        except AttributeError:
            return None

    @path.setter
    def path(self, value: Union[Path, str]) -> None:
        path = Path(value)
        if path == self.path:
            return
        self._file = path.open("r+", **self.ENCODING_ARGS)

    @property
    def sourcedir(self) -> Path:
        """Path to sources and patches."""
        return self._parser.sourcedir

    @sourcedir.setter
    def sourcedir(self, value: Union[Path, str]) -> None:
        self._parser.sourcedir = Path(value)

    @property
    def macros(self) -> List[Tuple[str, Optional[str]]]:
        """List of extra macro definitions."""
        return self._parser.macros

    @property
    def force_parse(self) -> bool:
        """
        Whether to attempt to parse the spec file even if one or more
        sources required to be present at parsing time are not available.
        """
        return self._parser.force_parse

    @force_parse.setter
    def force_parse(self, value: bool) -> None:
        self._parser.force_parse = value

    @property
    def tainted(self) -> bool:
        """
        Indication that parsing of the spec file was forced and one or more
        sources required to be present at parsing time were not available
        and were replaced with dummy files.
        """
        self._parser.parse(str(self))
        return self._parser.tainted

    @property
    def rpm_spec(self) -> rpm.spec:
        """Underlying `rpm.spec` instance."""
        self._dump_debug_info("`rpm_spec` property, before parsing")
        self._parser.parse(str(self))
        self._dump_debug_info("`rpm_spec` property, after parsing")
        return self._parser.spec

    def reload(self) -> None:
        """Reloads the spec file content."""
        # reopen the path in case the original file has been deleted/replaced
        self._reopen_named_file()
        self._lines, self._trailing_newline = self._read_lines(self._file)

    def save(self) -> None:
        """Saves the spec file content."""
        content = str(self)
        # reopen the path in case the original file has been deleted/replaced
        self._reopen_named_file()
        self._file.seek(0)
        self._file.truncate(0)
        try:
            self._file.write(content)
        except TypeError:
            self._file.write(content.encode(**self.ENCODING_ARGS))
        self._file.flush()

    def expand(
        self,
        expression: str,
        extra_macros: Optional[List[Tuple[str, Optional[str]]]] = None,
        skip_parsing: bool = False,
    ) -> str:
        """
        Expands an expression in the context of the spec file.

        Args:
            expression: Expression to expand.
            extra_macros: Extra macros to be defined before expansion is performed.
            skip_parsing: Do not parse the spec file before expansion is performed.
                Defaults to `False`. Mutually exclusive with `extra_macros`. Set this to `True`
                only if you are certain that the global macro context is up-to-date.

        Returns:
            Expanded expression.
        """
        if not skip_parsing or extra_macros is not None:
            self._parser.parse(str(self), extra_macros)
        return Macros.expand(expression)

    def get_active_macros(self) -> List[Macro]:
        """
        Gets active macros in the context of the spec file.

        This includes built-in RPM macros, macros loaded from macro files
        and macros defined in the spec file itself.

        Returns:
            List of `Macro` objects.
        """
        self._parser.parse(str(self))
        return Macros.dump()

    @ContextManager
    def lines(self) -> Generator[List[str], None, None]:
        """
        Context manager for accessing spec file lines.

        Yields:
            Spec file lines as list of strings.
        """
        try:
            yield self._lines
        finally:
            if self.autosave:
                self.save()

    @ContextManager
    def macro_definitions(self) -> Generator[MacroDefinitions, None, None]:
        """
        Context manager for accessing macro definitions.

        Yields:
            Macro definitions in the spec file as `MacroDefinitions` object.
        """
        with self.lines() as lines:
            macro_definitions = MacroDefinitions.parse(
                lines, with_conditions=True, context=self
            )
            try:
                yield macro_definitions
            finally:
                lines[:] = macro_definitions.get_raw_data()

    @ContextManager
    def sections(self) -> Generator[Sections, None, None]:
        """
        Context manager for accessing spec file sections.

        Yields:
            Spec file sections as `Sections` object.
        """
        with self.lines() as lines:
            sections = Sections.parse(lines, context=self)
            try:
                yield sections
            finally:
                lines[:] = sections.get_raw_data()

    @property
    def parsed_sections(self) -> Sections:
        """Parsed spec file sections."""
        return Sections.parse(self.rpm_spec.parsed.splitlines())

    @ContextManager
    def tags(
        self, section: Union[str, Section] = "package"
    ) -> Generator[Tags, None, None]:
        """
        Context manager for accessing tags in a specified section.

        Args:
            section: Name of the requested section or an existing `Section` instance.
                Defaults to preamble.

        Yields:
            Tags in the section as `Tags` object.
        """
        with self.sections() as sections:
            if isinstance(section, str):
                section = cast(Section, getattr(sections, section))
            tags = Tags.parse(section, context=self)
            try:
                yield tags
            finally:
                section.data = tags.get_raw_section_data()

    @ContextManager
    def changelog(
        self, section: Optional[Section] = None
    ) -> Generator[Optional[Changelog], None, None]:
        """
        Context manager for accessing changelog.

        Args:
            section: Optional `Section` instance to be processed. If not set, the first
                _%changelog_ section (if any) will be processed.

        Yields:
            Spec file changelog as `Changelog` object or `None` if there is no _%changelog_ section.
        """
        with self.sections() as sections:
            if section is None:
                try:
                    section = sections.changelog
                except AttributeError:
                    section = None
            if section is None:
                yield None
            else:
                changelog = Changelog.parse(section)
                try:
                    yield changelog
                finally:
                    section.data = changelog.get_raw_section_data()

    @ContextManager
    def prep(self) -> Generator[Optional[Prep], None, None]:
        """
        Context manager for accessing _%prep_ section.

        Yields:
            Spec file _%prep_ section as `Prep` object.
        """
        with self.sections() as sections:
            try:
                section = sections.prep
            except AttributeError:
                yield None
            else:
                prep = Prep.parse(section)
                try:
                    yield prep
                finally:
                    section.data = prep.get_raw_section_data()

    @ContextManager
    def sources(
        self,
        allow_duplicates: bool = False,
        default_to_implicit_numbering: bool = False,
        default_source_number_digits: int = 1,
    ) -> Generator[Sources, None, None]:
        """
        Context manager for accessing sources.

        Args:
            allow_duplicates: Whether to allow duplicate entries when adding new sources.
            default_to_implicit_numbering: Use implicit numbering (no source numbers) by default.
            default_source_number_digits: Default number of digits in a source number.

        Yields:
            Spec file sources as `Sources` object.
        """
        with self.sections() as sections, self.tags() as tags:
            sourcelists = [
                (s, Sourcelist.parse(s, context=self))
                for s in sections
                if s.id == "sourcelist"
            ]
            try:
                yield Sources(
                    tags,
                    (
                        cast(List[Sourcelist], list(zip(*sourcelists))[1])
                        if sourcelists
                        else []
                    ),
                    allow_duplicates,
                    default_to_implicit_numbering,
                    default_source_number_digits,
                    context=self,
                )
            finally:
                for section, sourcelist in sourcelists:
                    section.data = sourcelist.get_raw_section_data()

    @ContextManager
    def patches(
        self,
        allow_duplicates: bool = False,
        default_to_implicit_numbering: bool = False,
        default_source_number_digits: int = 1,
    ) -> Generator[Patches, None, None]:
        """
        Context manager for accessing patches.

        Args:
            allow_duplicates: Whether to allow duplicate entries when adding new patches.
            default_to_implicit_numbering: Use implicit numbering (no source numbers) by default.
            default_source_number_digits: Default number of digits in a source number.

        Yields:
            Spec file patches as `Patches` object.
        """
        with self.sections() as sections, self.tags() as tags:
            patchlists = [
                (s, Sourcelist.parse(s, context=self))
                for s in sections
                if s.id == "patchlist"
            ]
            try:
                yield Patches(
                    tags,
                    (
                        cast(List[Sourcelist], list(zip(*patchlists))[1])
                        if patchlists
                        else []
                    ),
                    allow_duplicates,
                    default_to_implicit_numbering,
                    default_source_number_digits,
                    context=self,
                )
            finally:
                for section, patchlist in patchlists:
                    section.data = patchlist.get_raw_section_data()

    @property
    def has_autorelease(self) -> bool:
        """Whether the spec file uses _%autorelease_."""
        for node in ValueParser.flatten(ValueParser.parse(self.raw_release)):
            if (
                isinstance(node, (MacroSubstitution, EnclosedMacroSubstitution))
                and node.name == "autorelease"
            ):
                return True
        return False

    @staticmethod
    def contains_autochangelog(section: Section) -> bool:
        """
        Determines if the specified section contains the _%autochangelog_ macro.

        Args:
            section: Section to examine.

        Returns:
            `True` if the section contains _%autochangelog_, `False` otherwise.
        """
        for line in section:
            if line.lstrip().startswith("#"):
                # skip comments
                continue
            try:
                for node in ValueParser.flatten(ValueParser.parse(line)):
                    if (
                        isinstance(node, (MacroSubstitution, EnclosedMacroSubstitution))
                        and node.name == "autochangelog"
                    ):
                        return True
            except UnterminatedMacroException:
                # ignore unparsable lines
                continue
        return False

    @property
    def has_autochangelog(self) -> bool:
        """Whether the spec file uses _%autochangelog_."""
        with self.sections() as sections:
            # there could be multiple changelog sections, consider all of them
            for section in sections:
                if not section.normalized_id == "changelog":
                    continue
                if self.contains_autochangelog(section):
                    return True
            return False

    def add_changelog_entry(
        self,
        entry: Union[str, List[str]],
        author: Optional[str] = None,
        email: Optional[str] = None,
        timestamp: Optional[Union[datetime.date, datetime.datetime]] = None,
        evr: Optional[str] = None,
    ) -> None:
        """
        Adds a new _%changelog_ entry. Does nothing if there is no _%changelog_ section
        or if _%autochangelog_ is being used.

        If not specified, author and e-mail will be automatically determined, if possible.
        Timestamp, if not set, will be set to current time (in local timezone).

        Args:
            entry: Entry text or list of entry lines.
            author: Author of the entry.
            email: E-mail of the author.
            timestamp: Timestamp of the entry.
                Supply `datetime` rather than `date` for extended format.
            evr: Override the EVR part of the changelog entry.
                Macros will be expanded automatically. By default, the function
                determines the appropriate value based on the spec file current
                _%{epoch}_, _%{version}_, and _%{release}_ values.
        """
        with self.sections() as sections:
            # there could be multiple changelog sections, update all of them
            for section in sections:
                if not section.normalized_id == "changelog":
                    continue
                if self.contains_autochangelog(section):
                    continue
                if evr is None:
                    epoch_prefix = f"{self.expanded_epoch}:" if self.expanded_epoch else ""
                    evr = f"{epoch_prefix}{self.expanded_version}-{self.expanded_release}"
                with self.changelog(section) as changelog:
                    if changelog is None:
                        return
<<<<<<< HEAD
=======
                    epoch_prefix = (
                        f"{self.expanded_epoch}:" if self.expanded_epoch else ""
                    )
                    evr = (
                        f"{epoch_prefix}{self.expanded_version}-{self.expanded_release}"
                    )
>>>>>>> 6938bac1
                    if isinstance(entry, str):
                        entry = [entry]
                    if timestamp is None:
                        # honor the timestamp format, but default to date-only
                        if changelog and changelog[-1].extended_timestamp:
                            timestamp = datetime.datetime.now().astimezone()
                        else:
                            timestamp = datetime.datetime.now(
                                datetime.timezone.utc
                            ).date()
                    if author is None:
                        author = guess_packager()
                        if not author:
                            raise SpecfileException("Failed to auto-detect author")
                    elif email is not None:
                        author += f" <{email}>"
                    if changelog:
                        # try to preserve padding of day of month
                        padding = max(
                            (e.day_of_month_padding for e in reversed(changelog)),
                            key=len,
                        )
                    else:
                        padding = "0"
                    changelog.append(
                        ChangelogEntry.assemble(
                            timestamp,
                            author,
                            entry,
                            evr,
                            day_of_month_padding=padding,
                            append_newline=bool(changelog),
                        )
                    )

    def _tag(name: str, doc: str) -> property:  # type: ignore[misc]
        """
        Returns a property that allows to get/set value of a specified tag.

        Args:
            name: Tag name.
            doc: Property docstring.

        Returns:
            Tag value property.
        """

        def getter(self) -> Optional[str]:
            with self.tags() as tags:
                try:
                    return getattr(tags, name).value
                except AttributeError:
                    return None

        def setter(self, value: str) -> None:
            with self.tags() as tags:
                getattr(tags, name).value = value

        return property(getter, setter, doc=doc)

    def _expanded_tag(name: str, doc: str) -> property:  # type: ignore[misc]
        """
        Returns a property that allows to get expanded value of a specified tag.

        Args:
            name: Tag name.
            doc: Property docstring.

        Returns:
            Expanded tag value property.
        """

        def getter(self) -> Optional[str]:
            with self.tags() as tags:
                try:
                    return getattr(tags, name).expanded_value
                except AttributeError:
                    return None

        return property(getter, doc=doc)

    name = _tag("name", "Name as stored in the spec file.")
    expanded_name = _expanded_tag("name", "Name with macros expanded.")

    version = _tag("version", "Version as stored in the spec file.")
    expanded_version = _expanded_tag("version", "Version with macros expanded.")

    raw_release = _tag("release", "Release string as stored in the spec file.")
    expanded_raw_release = _expanded_tag(
        "release", "Release string with macros expanded."
    )

    summary = _tag("summary", "Summary as stored in the spec file.")
    expanded_summary = _expanded_tag("summary", "Summary with macros expanded.")

    license = _tag("license", "License as stored in the spec file.")
    expanded_license = _expanded_tag("license", "License with macros expanded.")

    epoch = _tag("epoch", "Epoch as stored in the spec file.")
    expanded_epoch = _expanded_tag("epoch", "Epoch with macros expanded.")

    url = _tag("url", "URL as stored in the spec file.")
    expanded_url = _expanded_tag("url", "URL with macros expanded.")

    @staticmethod
    def _split_raw_release(
        raw_release: str,
    ) -> Tuple[str, Optional[str], Optional[int]]:
        """
        Splits raw release string into release, dist and minorbump parts.

        Args:
            raw_release: Raw release string.

        Returns:
            Tuple of (release, dist, minorbump).
        """
        tokens = re.split(r"(%(?P<m>\{\??)?dist(?(m)\}))(\.(\d+))?$", raw_release)
        if len(tokens) == 1:
            return tokens[0], None, None
        release, dist, _, _, minorbump, *_ = tokens
        return release, dist, int(minorbump) if minorbump else None

    @classmethod
    def _get_updated_release(cls, raw_release: str, release: str) -> str:
        """
        Returns the specified raw release string updated with the specified release.
        Minorbump, if there is one, is removed.

        Args:
            raw_release: Raw release string.
            release: New release.

        Returns:
            Updated raw release string.
        """
        dist = cls._split_raw_release(raw_release)[1] or ""
        return f"{release}{dist}"

    @property
    def release(self) -> str:
        """Release string without the dist suffix."""
        return self._split_raw_release(self.raw_release)[0]

    @release.setter
    def release(self, value: str) -> None:
        self.raw_release = self._get_updated_release(self.raw_release, value)

    @property
    def expanded_release(self) -> str:
        """Release string without the dist suffix with macros expanded."""
        return self.expand(self.release, extra_macros=[("dist", "")])

    def set_version_and_release(self, version: str, release: str = "1") -> None:
        """
        Sets both version and release at the same time.

        Args:
            version: Version string.
            release: Release string, defaults to "1".
        """
        with self.tags() as tags:
            tags.version.value = version
            tags.release.value = self._get_updated_release(tags.release.value, release)

    def add_patch(
        self,
        location: str,
        number: Optional[int] = None,
        comment: Optional[str] = None,
        initial_number: int = 0,
        number_digits: int = 4,
    ) -> None:
        """
        Adds a patch.

        Args:
            location: Patch location (filename or URL).
            number: Patch number. It will be auto-assigned if not specified.
                If specified, it must be higher than any existing patch number.
            comment: Associated comment.
            initial_number: Auto-assigned number to start with if there are no patches.
            number_digits: Number of digits in the patch number.

        Raises:
            SourceNumberException: If the specified patch number is not higher
                than any existing patch number.
        """
        with self.patches(default_source_number_digits=number_digits) as patches:
            highest_number = max((p.number for p in patches), default=-1)
            if number is not None:
                if number <= highest_number:
                    raise SourceNumberException(
                        "Patch number must be higher than any existing patch number"
                    )
            else:
                number = max(highest_number + 1, initial_number)
            index = patches.insert_numbered(number, location)
            if comment:
                patches[index].comments.extend(comment.splitlines())

    def update_value(
        self,
        value: str,
        requested_value: str,
        position: int,
        protected_entities: Optional[str] = None,
    ) -> str:
        """
        Updates a value from within the context of the spec file with a new value,
        but tries to preserve substitutions of locally defined macros and tags,
        updating the respective macro definitions and tag values instead.

        Args:
            value: Value to update.
            requested_value: Requested new value.
            position: Position (line number) of the value in the spec file.
            protected_entities: Regular expression specifying protected tags and macro definitions,
                ensuring their values won't be updated.

        Returns:
            Updated value. Can be equal to the original value.
        """

        def expand(s):
            result = self.expand(s, skip_parsing=getattr(expand, "skip_parsing", False))
            # parse only once
            expand.skip_parsing = True
            return result

        @dataclass
        class Entity:
            name: str
            value: str
            type: Type
            position: int
            disabled: bool = False
            locked: bool = False
            updated: bool = False
            flip_pending: bool = False

        protected_regex = re.compile(
            # (?!) doesn't match anything
            protected_entities or "(?!)",
            re.IGNORECASE,
        )
        # collect modifiable entities
        entities = []
        with self.macro_definitions() as macro_definitions:
            entities.extend(
                [
                    Entity(
                        md.name,
                        md.body,
                        type(md),
                        md.get_position(macro_definitions),
                        md.commented_out or not expand(md.body),
                    )
                    for md in macro_definitions
                    if md.valid
                    and not protected_regex.match(md.name)
                    and not md.name.endswith(")")  # skip macro definitions with options
                ]
            )
        with self.tags() as tags:
            entities.extend(
                [
                    Entity(t.name.lower(), t.value, type(t), t.get_position(tags))
                    for t in tags
                    if t.valid and not protected_regex.match(t.name)
                ]
            )
        entities.sort(key=lambda e: e.position)

        def find_reference(entity, value):
            def traverse(nodes):
                for node in nodes:
                    if isinstance(
                        node,
                        (
                            MacroSubstitution,
                            EnclosedMacroSubstitution,
                            ConditionalMacroExpansion,
                        ),
                    ):
                        if (
                            entity.type == Tag
                            and entity.name == node.name.lower()
                            or entity.name == node.name
                        ):
                            return True
                    if isinstance(node, ConditionalMacroExpansion):
                        if traverse(node.body):
                            return True
                return False

            return traverse(ValueParser.parse(value))

        def update(value, requested_value, position):
            if value == requested_value:
                # nothing to do
                return requested_value

            modifiable_entities = {
                e.name
                for e in entities
                if e.position < position and (not e.flip_pending or e.disabled)
            }
            # tags can be referenced as %{tag} or %{TAG}
            modifiable_entities.update(
                e.name.upper()
                for e in entities
                if e.position < position and e.type == Tag
            )
            flippable_entities = {
                e.name
                for e in entities
                if e.position < position
                and e.type == MacroDefinition
                and not e.flip_pending
            }

            # in case the value doesn't match after trying with flippable entities
            # do a second pass without them
            for flippable_ents in (flippable_entities, set()):
                regex, template, entities_to_flip = ValueParser.construct_regex(
                    value, modifiable_entities, flippable_ents, context=self
                )
                m = regex.match(requested_value)
                if not m:
                    continue
                d = m.groupdict()
                for grp, val in d.items():
                    if grp.startswith(SUBSTITUTION_GROUP_PREFIX):
                        continue
                    # find the closest matching entity
                    entity = [
                        e
                        for e in entities
                        if e.position < position
                        and (
                            e.name == grp
                            and e.type == MacroDefinition
                            or e.name == grp.lower()
                            and e.type == Tag
                        )
                    ][-1]
                    if entity.locked:
                        # avoid infinite recursion
                        return requested_value
                    if find_reference(entity, val):
                        # avoid updating entity value if the entity is referenced from the new value
                        return requested_value
                    entity.locked = True
                    try:
                        entity.value = update(entity.value, val, entity.position)
                    finally:
                        entity.locked = False
                        entity.updated = True
                for entity in entities:
                    if entity.position < position and entity.name in entities_to_flip:
                        entity.flip_pending = True
                return template.substitute(d)
            # no match, simply return the requested value
            return requested_value

        result = update(value, requested_value, position)
        # synchronize back any changes
        with self.macro_definitions() as macro_definitions:
            for entity in entities:
                if entity.type != MacroDefinition:
                    continue
                macro_definition = macro_definitions.get(entity.name, entity.position)
                if entity.updated:
                    macro_definition.body = entity.value
                    macro_definition.commented_out = False
                elif entity.flip_pending:
                    macro_definition.commented_out = not entity.disabled
        with self.tags() as tags:
            for entity in entities:
                if entity.type != Tag:
                    continue
                tag = tags.get(entity.name, entity.position)
                if entity.updated:
                    tag.value = entity.value
        return result

    def update_tag(
        self, name: str, value: str, protected_entities: str = ".*name"
    ) -> None:
        """
        Updates value of the given tag, trying to preserve substitutions
        of locally defined macros and tags, updating the respective macro definitions
        and tag values instead.

        Args:
            name: Tag name.
            value: Requested new value.
            protected_entities: Regular expression specifying protected tags and macro definitions,
                ensuring their values won't be updated.
        """
        with self.tags() as tags:
            tag = getattr(tags, name)
            original_value = tag.value
            position = tag.get_position(tags)
        # we can't use update_value() within the context manager, because any changes
        # made by it to tags or macro definitions would be thrown away
        updated_value = self.update_value(
            original_value, value, position, protected_entities=protected_entities
        )
        with self.tags() as tags:
            getattr(tags, name).value = updated_value

    def update_version(
        self,
        version: str,
        prerelease_suffix_pattern: Optional[str] = None,
        prerelease_suffix_macro: Optional[str] = None,
        comment_out_style: CommentOutStyle = CommentOutStyle.DNL,
    ) -> None:
        """
        Updates spec file version.

        If `prerelease_suffix_pattern` is not set, this method is equivalent
        to calling `update_tag("Version", version)`.
        If `prerelease_suffix_pattern` is set and the specified version matches it,
        the detected pre-release suffix is prepended with '~' (any existing delimiter
        is removed) before updating Version to ensure proper sorting by RPM.
        If `prerelease_suffix_macro` is also set and such macro definition exists,
        it is commented out or uncommented accordingly before updating Version.

        Args:
            version: Version string.
            prerelease_suffix_pattern: Regular expression specifying recognized
                pre-release suffixes. The first capturing group must capture the delimiter
                between base version and pre-release suffix and can be empty in case
                there is no delimiter.
            prerelease_suffix_macro: Macro definition that controls whether spec file
                version is a pre-release and contains the pre-release suffix.
                To be commented out or uncommented accordingly.
            comment_out_style: Style of commenting out `prerelease_suffix_macro`.
                See `CommentOutStyle`. Defaults to `CommentOutStyle.DNL`.

        Raises:
            SpecfileException: If `prerelease_suffix_pattern` is invalid.
        """

        def update_macro(prerelease_detected):
            if not prerelease_suffix_macro:
                return
            with self.macro_definitions() as macro_definitions:
                try:
                    macro = macro_definitions.get(prerelease_suffix_macro)
                except (IndexError, ValueError):
                    return
                if not macro.commented_out:
                    macro.comment_out_style = comment_out_style
                macro.commented_out = not prerelease_detected

        def handle_prerelease(version):
            if not prerelease_suffix_pattern:
                return version
            m = re.match(f"^.*?{prerelease_suffix_pattern}$", version, re.IGNORECASE)
            if not m:
                update_macro(False)
                return version
            try:
                base_end, suffix_start = m.span(1)
            except IndexError:
                raise SpecfileException("Invalid pre-release pattern")
            update_macro(True)
            return version[:base_end] + "~" + version[suffix_start:]

        self.update_tag("Version", handle_prerelease(version))

    @staticmethod
    def _bump_release_string(release_string: str) -> str:
        """
        Bumps release string. Follows the logic of `rpmdev-bumpspec`.

        Args:
            release_string: Release string to be bumped.

        Returns:
            Bumped release string.
        """
        m = re.match(
            r"^(?P<func>%release_func\s+)?(?P<pre>0\.)?(?P<rel>\d+)(?P<post>.*)$",
            release_string,
        )
        if m and (
            m.group("pre")
            or all(x not in m.group("post") for x in ["alpha", "beta", "rc"])
        ):
            return (
                (m.group("func") or "")
                + (m.group("pre") or "")
                + str(int(m.group("rel")) + 1)
                + m.group("post")
            )
        m = re.match(r"^(?P<pre>.+\.)(?P<rel>\d+)$", release_string)
        if m:
            return m.group("pre") + str(int(m.group("rel")) + 1)
        return release_string + ".1"

    def bump_release(self) -> None:
        """
        Tries to bump release. Follows the logic of `rpmdev-bumpspec`, first trying to update
        macro definitions that seem to define a release, then trying to update value
        of the Release tag.
        """
        if self.has_autorelease:
            return

        with self.macro_definitions() as macro_definitions:
            for md in macro_definitions:
                if md.name.lower() in ["release", "baserelease"]:
                    md.body = self._bump_release_string(md.body)
                    return

        self.raw_release = self._bump_release_string(self.raw_release)<|MERGE_RESOLUTION|>--- conflicted
+++ resolved
@@ -611,20 +611,15 @@
                 if self.contains_autochangelog(section):
                     continue
                 if evr is None:
-                    epoch_prefix = f"{self.expanded_epoch}:" if self.expanded_epoch else ""
-                    evr = f"{epoch_prefix}{self.expanded_version}-{self.expanded_release}"
-                with self.changelog(section) as changelog:
-                    if changelog is None:
-                        return
-<<<<<<< HEAD
-=======
                     epoch_prefix = (
                         f"{self.expanded_epoch}:" if self.expanded_epoch else ""
                     )
                     evr = (
                         f"{epoch_prefix}{self.expanded_version}-{self.expanded_release}"
                     )
->>>>>>> 6938bac1
+                with self.changelog(section) as changelog:
+                    if changelog is None:
+                        return
                     if isinstance(entry, str):
                         entry = [entry]
                     if timestamp is None:
